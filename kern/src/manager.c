--- conflicted
+++ resolved
@@ -31,21 +31,12 @@
 
 	switch (progress++) {
 		case 0:
-<<<<<<< HEAD
 			envs[0] = kfs_proc_create(kfs_lookup_path("roslib_hello"));
 			proc_set_state(envs[0], PROC_RUNNABLE_S);
 			env_run(envs[0]);
 			break;
 		case 1:
 			panic("Do not panic");
-=======
-			envs[0] = ENV_CREATE(parlib_channel_test_client);
-			envs[1] = ENV_CREATE(parlib_channel_test_server);
-			smp_call_function_single(1, run_env_handler, envs[0], 0);
-			smp_call_function_single(2, run_env_handler, envs[1], 0);
-		#if 0
-		case 0:
->>>>>>> 4f676355
 			envs[0] = ENV_CREATE(roslib_proctests);
 			envs[1] = ENV_CREATE(roslib_proctests);
 			envs[2] = ENV_CREATE(roslib_proctests);
@@ -70,13 +61,16 @@
 			process_workqueue();
 			#endif
 		case 3:
-		#endif
 		#if 0
 		case 0:
 			printk("Beginning Tests\n");
 			test_run_measurements(progress-1);  // should never return
 			break;
 		case 1:
+			envs[0] = ENV_CREATE(parlib_channel_test_client);
+			envs[1] = ENV_CREATE(parlib_channel_test_server);
+			smp_call_function_single(1, run_env_handler, envs[0], 0);
+			smp_call_function_single(2, run_env_handler, envs[1], 0);
 		case 2:
 		case 3:
 		case 4:
