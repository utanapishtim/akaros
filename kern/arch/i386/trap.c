
#include <arch/mmu.h>
#include <arch/x86.h>
#include <arch/arch.h>
#include <arch/console.h>
#include <arch/apic.h>
#include <smp.h>
#include <assert.h>
#include <pmap.h>
#include <trap.h>
#include <monitor.h>
#include <process.h>
#include <stdio.h>

#include <syscall.h>

taskstate_t ts;

/* Interrupt descriptor table.  (Must be built at run time because
 * shifted function addresses can't be represented in relocation records.)
 */
// Aligned on an 8 byte boundary (SDM V3A 5-13)
gatedesc_t __attribute__ ((aligned (8))) idt[256] = { { 0 } };
pseudodesc_t idt_pd = {
	sizeof(idt) - 1, (uint32_t) idt
};

/* global handler table, used by core0 (for now).  allows the registration
 * of functions to be called when servicing an interrupt.  other cores
 * can set up their own later.
 */
handler_t TP(void *) interrupt_handlers[NUM_INTERRUPT_HANDLERS];

static const char *NTS (IN_HANDLER trapname)(int trapno)
{
    // zra: excnames is NORACE because Ivy doesn't trust const
	static const char *NT const (NORACE excnames)[] = {
		"Divide error",
		"Debug",
		"Non-Maskable Interrupt",
		"Breakpoint",
		"Overflow",
		"BOUND Range Exceeded",
		"Invalid Opcode",
		"Device Not Available",
		"Double Fault",
		"Coprocessor Segment Overrun",
		"Invalid TSS",
		"Segment Not Present",
		"Stack Fault",
		"General Protection",
		"Page Fault",
		"(unknown trap)",
		"x87 FPU Floating-Point Error",
		"Alignment Check",
		"Machine-Check",
		"SIMD Floating-Point Exception"
	};

	if (trapno < sizeof(excnames)/sizeof(excnames[0]))
		return excnames[trapno];
	if (trapno == T_SYSCALL)
		return "System call";
	return "(unknown trap)";
}


void
idt_init(void)
{
	extern segdesc_t gdt[];

	// This table is made in trapentry.S by each macro in that file.
	// It is layed out such that the ith entry is the ith's traphandler's
	// (uint32_t) trap addr, then (uint32_t) trap number
	struct trapinfo { uint32_t trapaddr; uint32_t trapnumber; };
	extern struct trapinfo (BND(__this,trap_tbl_end) trap_tbl)[];
	extern struct trapinfo (SNT trap_tbl_end)[];
	int i, trap_tbl_size = trap_tbl_end - trap_tbl;
	extern void ISR_default(void);

	// set all to default, to catch everything
	for(i = 0; i < 256; i++)
		SETGATE(idt[i], 0, GD_KT, &ISR_default, 0);

	// set all entries that have real trap handlers
	// we need to stop short of the last one, since the last is the default
	// handler with a fake interrupt number (500) that is out of bounds of
	// the idt[]
	// if we set these to trap gates, be sure to handle the IRQs separately
	// and we might need to break our pretty tables
	for(i = 0; i < trap_tbl_size - 1; i++)
		SETGATE(idt[trap_tbl[i].trapnumber], 0, GD_KT, trap_tbl[i].trapaddr, 0);

	// turn on syscall handling and other user-accessible ints
	// DPL 3 means this can be triggered by the int instruction
	// STS_TG32 sets the IDT type to a Trap Gate (interrupts enabled)
	idt[T_SYSCALL].gd_dpl = 3;
	idt[T_SYSCALL].gd_type = STS_TG32;
	idt[T_BRKPT].gd_dpl = 3;

	// Setup a TSS so that we get the right stack
	// when we trap to the kernel.
	ts.ts_esp0 = KSTACKTOP;
	ts.ts_ss0 = GD_KD;

	// Initialize the TSS field of the gdt.
	gdt[GD_TSS >> 3] = SEG16(STS_T32A, (uint32_t) (&ts),
					sizeof(taskstate_t), 0);
	gdt[GD_TSS >> 3].sd_s = 0;

	// Load the TSS
	ltr(GD_TSS);

	// Load the IDT
	asm volatile("lidt idt_pd");

	// This will go away when we start using the IOAPIC properly
	pic_remap();
	// set LINT0 to receive ExtINTs (KVM's default).  At reset they are 0x1000.
	write_mmreg32(LAPIC_LVT_LINT0, 0x700);
	// mask it to shut it up for now
	mask_lapic_lvt(LAPIC_LVT_LINT0);
	// and turn it on
	lapic_enable();
}

void
(IN_HANDLER print_regs)(push_regs_t *regs)
{
	cprintf("  edi  0x%08x\n", regs->reg_edi);
	cprintf("  esi  0x%08x\n", regs->reg_esi);
	cprintf("  ebp  0x%08x\n", regs->reg_ebp);
	cprintf("  oesp 0x%08x\n", regs->reg_oesp);
	cprintf("  ebx  0x%08x\n", regs->reg_ebx);
	cprintf("  edx  0x%08x\n", regs->reg_edx);
	cprintf("  ecx  0x%08x\n", regs->reg_ecx);
	cprintf("  eax  0x%08x\n", regs->reg_eax);
}

void
(IN_HANDLER print_trapframe)(trapframe_t *tf)
{
	cprintf("TRAP frame at %p on core %d\n", tf, core_id());
	print_regs(&tf->tf_regs);
	cprintf("  es   0x----%04x\n", tf->tf_es);
	cprintf("  ds   0x----%04x\n", tf->tf_ds);
	cprintf("  trap 0x%08x %s\n", tf->tf_trapno, trapname(tf->tf_trapno));
	cprintf("  err  0x%08x\n", tf->tf_err);
	cprintf("  eip  0x%08x\n", tf->tf_eip);
	cprintf("  cs   0x----%04x\n", tf->tf_cs);
	cprintf("  flag 0x%08x\n", tf->tf_eflags);
	cprintf("  esp  0x%08x\n", tf->tf_esp);
	cprintf("  ss   0x----%04x\n", tf->tf_ss);
}

static void
(IN_HANDLER trap_dispatch)(trapframe_t *tf)
{
	// Handle processor exceptions.
	switch(tf->tf_trapno) {
		case T_BRKPT:
			while (1)
				monitor(tf);
			// never get to this
			assert(0);
		case T_PGFLT:
			page_fault_handler(tf);
			break;
		case T_SYSCALL:
			// check for userspace, for now
			assert(tf->tf_cs != GD_KT);
			tf->tf_regs.reg_eax =
				syscall(current, tf->tf_regs.reg_eax, tf->tf_regs.reg_edx,
				        tf->tf_regs.reg_ecx, tf->tf_regs.reg_ebx,
				        tf->tf_regs.reg_edi, tf->tf_regs.reg_esi);
			proc_startcore(current, tf); // Note the comment in syscall.c
			break;
		default:
			// Unexpected trap: The user process or the kernel has a bug.
			print_trapframe(tf);
			if (tf->tf_cs == GD_KT)
				panic("Damn Damn!  Unhandled trap in the kernel!");
			else {
				warn("Unexpected trap from userspace");
				proc_destroy(current);
				return;
			}
	}
	return;
}

void
(IN_HANDLER env_push_ancillary_state)(env_t* e)
{
	// Here's where you'll save FP/MMX/XMM regs
}

void
(IN_HANDLER env_pop_ancillary_state)(env_t* e)
{
	// Here's where you'll restore FP/MMX/XMM regs
}

void
(IN_HANDLER trap)(trapframe_t *tf)
{
	//cprintf("Incoming TRAP frame at %p\n", tf);

	// TODO: do this once we know we are are not returning to the current
	// context.  doing it now is safe.
	env_push_ancillary_state(current);

	if ((tf->tf_cs & ~3) != GD_UT && (tf->tf_cs & ~3) != GD_KT) {
		print_trapframe(tf);
		panic("Trapframe with invalid CS!");
	}

	if ((tf->tf_cs & 3) == 3) {
		// Trapped from user mode.
		// TODO: this will change when an env has more than one context
		// Copy trap frame (which is currently on the stack)
		// into 'current->env_tf', so that running the environment
		// will restart at the trap point.
		assert(current);
		current->env_tf = *tf;
		// The trapframe on the stack should be ignored from here on.
		tf = &current->env_tf;
	}

	// Dispatch based on what type of trap occurred
	trap_dispatch(tf);

	// should this be if == 3?  Sort out later when we handle traps.
	// so far we never get here
	assert(0);
	// Return to the current environment, which should be runnable.
	proc_startcore(current, tf); // Note the comment in syscall.c
}

void
(IN_HANDLER irq_handler)(trapframe_t *tf)
{
<<<<<<< HEAD
	//if (lapic_get_id())
	//	cprintf("Incoming IRQ, ISR: %d on core %d\n", tf->tf_trapno, lapic_get_id());		
=======
	//if (core_id())
	//	cprintf("Incoming IRQ, ISR: %d on core %d\n", tf->tf_trapno, core_id());
>>>>>>> ca557b67
	// merge this with alltraps?  other than the EOI... or do the same in all traps

	extern handler_wrapper_t handler_wrappers[NUM_HANDLER_WRAPPERS];

	// determine the interrupt handler table to use.  for now, pick the global
	handler_t TP(void *) * handler_tbl = interrupt_handlers;

	if (handler_tbl[tf->tf_trapno].isr != 0)
		handler_tbl[tf->tf_trapno].isr(tf, handler_tbl[tf->tf_trapno].data);
	// if we're a general purpose IPI function call, down the cpu_list
	if ((0xf0 <= tf->tf_trapno) && (tf->tf_trapno < 0xf0 +NUM_HANDLER_WRAPPERS))
		down_checklist(handler_wrappers[tf->tf_trapno & 0x0f].cpu_list);

	// Send EOI.  might want to do this in assembly, and possibly earlier
	// This is set up to work with an old PIC for now
	// Convention is that all IRQs between 32 and 47 are for the PIC.
	// All others are LAPIC (timer, IPIs, perf, non-ExtINT LINTS, etc)
	// For now, only 235-255 are available
	assert(tf->tf_trapno >= 32); // slows us down, but we should never have this
	
	lapic_send_eoi();
	
	/*
	//Old PIC relatd code. Should be gone for good, but leaving it just incase.
	if (tf->tf_trapno < 48)
		pic_send_eoi(tf->tf_trapno - PIC1_OFFSET);
	else
		lapic_send_eoi();
	*/

}

void
register_interrupt_handler(handler_t TP(TV(t)) table[], uint8_t int_num, poly_isr_t handler,
                           void* data)
{
	table[int_num].isr = handler;
	table[int_num].data = data;
}

void
page_fault_handler(trapframe_t *tf)
{
	uint32_t fault_va;

	// Read processor's CR2 register to find the faulting address
	fault_va = rcr2();

	// Handle kernel-mode page faults.

	// TODO - one day, we'll want to handle this.
	if ((tf->tf_cs & 3) == 0) {
		print_trapframe(tf);
		panic("Page Fault in the Kernel at 0x%08x!", fault_va);
	}

	// We've already handled kernel-mode exceptions, so if we get here,
	// the page fault happened in user mode.

	// Call the environment's page fault upcall, if one exists.  Set up a
	// page fault stack frame on the user exception stack (below
	// UXSTACKTOP), then branch to current->env_pgfault_upcall.
	//
	// The page fault upcall might cause another page fault, in which case
	// we branch to the page fault upcall recursively, pushing another
	// page fault stack frame on top of the user exception stack.
	//
	// The trap handler needs one word of scratch space at the top of the
	// trap-time stack in order to return.  In the non-recursive case, we
	// don't have to worry about this because the top of the regular user
	// stack is free.  In the recursive case, this means we have to leave
	// an extra word between the current top of the exception stack and
	// the new stack frame because the exception stack _is_ the trap-time
	// stack.
	//
	// If there's no page fault upcall, the environment didn't allocate a
	// page for its exception stack, or the exception stack overflows,
	// then destroy the environment that caused the fault.
	//
	// Hints:
	//   user_mem_assert() and env_run() are useful here.
	//   To change what the user environment runs, modify 'current->env_tf'
	//   (the 'tf' variable points at 'current->env_tf').

	// LAB 4: Your code here.

	// Destroy the environment that caused the fault.
	cprintf("[%08x] user fault va %08x ip %08x from core %d\n",
		current->env_id, fault_va, tf->tf_eip, core_id());
	print_trapframe(tf);
	proc_destroy(current);
}

void sysenter_init(void)
{
	write_msr(MSR_IA32_SYSENTER_CS, GD_KT);
	write_msr(MSR_IA32_SYSENTER_ESP, ts.ts_esp0);
	write_msr(MSR_IA32_SYSENTER_EIP, (uint32_t) &sysenter_handler);
}

/* This is called from sysenter's asm, with the tf on the kernel stack. */
void sysenter_callwrapper(struct Trapframe *tf)
{
	current->env_tf = *tf;
	
	// The trapframe on the stack should be ignored from here on.
	tf = &current->env_tf;
	tf->tf_regs.reg_eax = (intreg_t) syscall(current,
	                                         tf->tf_regs.reg_eax,
	                                         tf->tf_regs.reg_edx,
	                                         tf->tf_regs.reg_ecx,
	                                         tf->tf_regs.reg_ebx,
	                                         tf->tf_regs.reg_edi,
	                                         0);
	/*
	 * careful here - we need to make sure that this current is the right
	 * process, which could be weird if the syscall blocked.  it would need to
	 * restore the proper value in current before returning to here.
	 * likewise, tf could be pointing to random gibberish.
	 */
	proc_startcore(current, tf);
}<|MERGE_RESOLUTION|>--- conflicted
+++ resolved
@@ -241,13 +241,8 @@
 void
 (IN_HANDLER irq_handler)(trapframe_t *tf)
 {
-<<<<<<< HEAD
-	//if (lapic_get_id())
-	//	cprintf("Incoming IRQ, ISR: %d on core %d\n", tf->tf_trapno, lapic_get_id());		
-=======
 	//if (core_id())
 	//	cprintf("Incoming IRQ, ISR: %d on core %d\n", tf->tf_trapno, core_id());
->>>>>>> ca557b67
 	// merge this with alltraps?  other than the EOI... or do the same in all traps
 
 	extern handler_wrapper_t handler_wrappers[NUM_HANDLER_WRAPPERS];
