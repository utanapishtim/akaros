#ifndef ROS_INCLUDE_SYSCALL_H
#define ROS_INCLUDE_SYSCALL_H

#include <arch/types.h>
#include <ros/ring_buffer.h>

/* system call numbers */
enum
{
	SYS_begofcalls, //Should always be first

	SYS_null,
	SYS_cache_buster,
	SYS_cache_invalidate,
	SYS_cputs,
	SYS_cgetc,
	SYS_getcpuid,
	SYS_serial_write,
	SYS_serial_read,
<<<<<<< HEAD
	SYS_eth_read,
	SYS_eth_write,
	SYS_run_binary,
=======
	SYS_getpid,
	SYS_proc_destroy,
>>>>>>> ca557b67
	SYS_shared_page_alloc,
	SYS_shared_page_free,
	SYS_yield,
	SYS_proc_create,
	SYS_proc_run,
	SYS_frontend,		// forward a syscall to front-end machine

	SYS_endofcalls //Should always be last
};
#define NSYSCALLS (SYS_endofcalls -1)
// syscall number starts at 1 and goes up to NSYSCALLS, without holes.
#define INVALID_SYSCALL(syscallno) ((syscallno) > NSYSCALLS)

/* For Buster Measurement Flags */
#define BUSTER_SHARED			0x0001
#define BUSTER_STRIDED			0x0002
#define BUSTER_LOCKED			0x0004
#define BUSTER_PRINT_TICKS		0x0008
#define BUSTER_JUST_LOCKS		0x0010 // unimplemented

#define NUM_SYSCALL_ARGS 6
typedef struct syscall_req {
	uint32_t num;
	uint32_t flags;
	uint32_t args[NUM_SYSCALL_ARGS];
} syscall_req_t;

typedef struct syscall_rsp {
	int32_t retval;
} syscall_rsp_t;

// Generic Syscall Ring Buffer
#define SYSCALLRINGSIZE    PGSIZE
DEFINE_RING_TYPES_WITH_SIZE(syscall, syscall_req_t, syscall_rsp_t, SYSCALLRINGSIZE);

#endif /* !ROS_INCLUDE_SYSCALL_H */<|MERGE_RESOLUTION|>--- conflicted
+++ resolved
@@ -17,14 +17,11 @@
 	SYS_getcpuid,
 	SYS_serial_write,
 	SYS_serial_read,
-<<<<<<< HEAD
 	SYS_eth_read,
 	SYS_eth_write,
 	SYS_run_binary,
-=======
 	SYS_getpid,
 	SYS_proc_destroy,
->>>>>>> ca557b67
 	SYS_shared_page_alloc,
 	SYS_shared_page_free,
 	SYS_yield,
