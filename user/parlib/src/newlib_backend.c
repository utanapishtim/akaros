--- conflicted
+++ resolved
@@ -183,11 +183,7 @@
 
 	// Cheap hack to avoid sending serial comm for stuff we know
 	if ((STDIN_FILENO == file) || (STDOUT_FILENO == file) 
-<<<<<<< HEAD
-                                || (STDERR_FILENO == file))
-=======
                                || (STDERR_FILENO == file))
->>>>>>> 4f676355
 		return 1;
 
 	
